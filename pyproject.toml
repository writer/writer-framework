--- conflicted
+++ resolved
@@ -45,12 +45,8 @@
 uvicorn = ">= 0.20.0, < 1"
 watchdog = ">= 3.0.0, < 4"
 websockets = ">= 12, < 13"
-<<<<<<< HEAD
-writer-sdk = ">= 0.1.2, < 1"
 click = "^8.1.7"
-=======
 writer-sdk = ">= 0.5.0, < 1"
->>>>>>> 5fd457c0
 
 
 [tool.poetry.group.build]
