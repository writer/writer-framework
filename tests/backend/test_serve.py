--- conflicted
+++ resolved
@@ -171,7 +171,6 @@
             res = client.get("/probes/healthcheck")
             assert res.status_code == 404
 
-<<<<<<< HEAD
     def test_abstract_components(self):
         writer.abstract.register_abstract_template("sectiona", {
             "baseType": "section",
@@ -188,8 +187,12 @@
 
         asgi_app: fastapi.FastAPI = writer.serve.get_asgi_app(
             test_app_dir, "run")
-
-=======
+        abstract_templates = res.json().get("abstractTemplates")
+        section_a = abstract_templates.get("sectiona")
+        column_b = abstract_templates.get("columnb")
+        assert section_a.get("writer").get("name") == "Section A"
+        assert column_b.get("writer").get("description") == "Cloned Column component"
+          
     def test_feature_flags(self):
         """
         This test verifies that feature flags are carried to the frontend.
@@ -197,20 +200,11 @@
         """
         asgi_app: fastapi.FastAPI = writer.serve.get_asgi_app(
             test_app_dir, "run")
->>>>>>> 70e6d04e
         with fastapi.testclient.TestClient(asgi_app) as client:
             res = client.post("/api/init", json={
                 "proposedSessionId": None
             }, headers={
                 "Content-Type": "application/json"
             })
-<<<<<<< HEAD
-            abstract_templates = res.json().get("abstractTemplates")
-            section_a = abstract_templates.get("sectiona")
-            column_b = abstract_templates.get("columnb")
-            assert section_a.get("writer").get("name") == "Section A"
-            assert column_b.get("writer").get("description") == "Cloned Column component"
-=======
-            feature_flags = res.json().get("featureFlags")
-            assert feature_flags == ["flag_one", "flag_two"]
->>>>>>> 70e6d04e
+        feature_flags = res.json().get("featureFlags")
+        assert feature_flags == ["flag_one", "flag_two"]