--- conflicted
+++ resolved
@@ -1,16 +1,12 @@
 import writer as wf
 
-<<<<<<< HEAD
-initial_state = ss.init_state({
+initial_state = wf.init_state({
     "types": {
         "none": None,
         "string": "Hello, World!",
         "integer": 42,
         "float": 3.14,
     },
-=======
-initial_state = wf.init_state({
->>>>>>> 8f3e775a
     "counter": 26,
     "list": ["A", "B", "C"],
     "dict": {"a": 1, "b": 2},
