--- conflicted
+++ resolved
@@ -9,11 +9,7 @@
 		"build": "vitepress build docs",
 		"preview": "vitepress preview docs",
 		"test": "jest",
-<<<<<<< HEAD
-		"codegen": "node codegen/generator_components_pages.cjs"
-=======
 		"codegen": "node codegen/generator_components_pages.mjs"
->>>>>>> eb5d5763
 	},
 	"dependencies": {
 		"highlight.js": "^11.9.0",
