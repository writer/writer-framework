{
  "name": "streamsync-docs",
  "version": "0.2.4",
  "description": "",
  "main": "index.js",
  "scripts": {
    "build": "vitepress build docs",
    "docs:dev": "vitepress dev docs",
    "docs:preview": "vitepress preview docs"
  },
  "dependencies": {
<<<<<<< HEAD
    "streamsync-ui": "*",
=======
		"streamsync-ui": "*",
>>>>>>> 6ab5a05e
    "vitepress": "^1.0.0-rc.44",
    "vue": "^3.4.21"
  }
}<|MERGE_RESOLUTION|>--- conflicted
+++ resolved
@@ -1,20 +1,16 @@
 {
-  "name": "streamsync-docs",
-  "version": "0.2.4",
-  "description": "",
-  "main": "index.js",
-  "scripts": {
-    "build": "vitepress build docs",
-    "docs:dev": "vitepress dev docs",
-    "docs:preview": "vitepress preview docs"
-  },
-  "dependencies": {
-<<<<<<< HEAD
-    "streamsync-ui": "*",
-=======
+	"name": "streamsync-docs",
+	"version": "0.2.4",
+	"description": "",
+	"main": "index.js",
+	"scripts": {
+		"build": "vitepress build docs",
+		"docs:dev": "vitepress dev docs",
+		"docs:preview": "vitepress preview docs"
+	},
+	"dependencies": {
 		"streamsync-ui": "*",
->>>>>>> 6ab5a05e
-    "vitepress": "^1.0.0-rc.44",
-    "vue": "^3.4.21"
-  }
+		"vitepress": "^1.0.0-rc.44",
+		"vue": "^3.4.21"
+	}
 }