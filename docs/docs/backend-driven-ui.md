# Backend-driven UI

Streamsync facilitates backend-initiated user interface modifications. These changes are made possible through **Code-Managed Components** (CMCs), distinct from *Builder-Managed Components* (BMCs). 

CMCs, unlike BMCs, are dynamically created and modified via backend code, and cannot be edited (but still can be viewed) within the application builder. It's important to also note that CMCs do not persist in your application's `ui.json` file and exist only during the application runtime, supporting dynamic UI adjustments.

::: warning Experimental feature
This Streamsync feature is still evolving. You may encounter unexpected behaviour. Your feedback is invaluable — please feel free to [share your experience and suggestions](https://github.com/streamsync-cloud/streamsync/discussions). 
:::

::: tip To summarise
**CMC** – Code-Managed Component 
- created via **application backend**;
- **cannot be edited** in builder;
- is **not saved** to `ui.json`.

**BMC** – Builder-Managed Component 
- created via **builder**; 
- **can be edited** in builder;
- is **saved** to `ui.json`.
:::

## UI manager

Streamsync provides two independent approaches for managing your application's UI: initializing a base UI and making session-specific updates.

### Initializing base UI

The `init_ui()` method sets up a UI manager to configure UI components at the application's startup. This creates a component set that is accessible across all sessions:

```python
import streamsync as ss

with ss.init_ui() as ui:
    with ui.Page(id="my-page"):
        ui.Header({"text": "Hello World!"})
        ui.ColumnContainer(id="column-container")
```

### Making session-specific updates

For dynamic, session-specific UI updates, the `ui` parameter is used within handler functions. This approach allows for real-time modifications tailored to individual user sessions:

```python
def display_user_data(ui, state):
    with ui.find("column-container"):
        with ui.Column():
            ui.Text({"text": f"And welcome {state["username"]}!"})
        with ui.Column():
            ui.Text({"text": f"Your data: {state["user_data"]}"})
```

## UI manager methods

### `find` method

You can use the `ui.find(component_id: str)` method to access existing components by ID:
```python
with ui.find("column-container"):
    with ui.Column():
        ...
```
If the component couldn't be found, the method raises a `RuntimeError`.

<<<<<<< HEAD
### `refresh_with` method

You can use the `ui.refresh_with(component_id: str)` method to replace children CMCs of an existing component (referenced by its ID):
```python
with ui.refresh_with("my-page"):
    # Previously existing children are cleared
    ui.Header({"text": "Hello New World!"})
    with ui.ColumnContainer():
        with ui.Column():
            ui.Text({"text": "Nobody here for now..."})
```

This method also allows to clear children CMCs of a component:
```python
with ui.refresh_with("my-page"):
    # Empties the page
    pass
```

If a targeted component has builder-managed children, they will not be removed. A warning message will be recorded in the application's log for each BMC attempted to be removed. This does not stop the execution of the method – any remaining CMCs will still be removed.
As well as with `find` method, it also raises a `RuntimeError` if it fails to find a referenced component.
=======
### `parent` method

`ui.parent(component_id: str, level: int = 1)` gives access to the id to parents at higher levels.

```python
container = ui.parent('my-text') # first parent id

container = ui.parent('my-text', 3) # level 3 parent id
with ui.find(container):
	...
```
>>>>>>> f0022579

### Component methods

UI manager contains methods linked to each frontend component. For example, in previous code snippets we provide a `ui.Text` method, which is used for creating [Text components](https://www.streamsync.cloud/component-list.html#text).

This method expects `content: dict` as first argument, which enables you to set the field properties of the component, through corresponding keys:
```python
ui.Text(
    {
        "text": "Hello World!",  
        # The text content of the component
        "useMarkdown": "no",  
        # Will not use Markdown
        "alignment": "left",  
        # Text is aligned to the left
        "primaryTextColor": "#000000",  
        # The text color is black
        "cssClasses": "my-text hello-world"  
        # Apply 'my-text' and 'hello-world' CSS classes
    }
)
```

In a similar way, every other component method also expects `content` as its first argument:
```python
ui.VideoPlayer(
    {
        "src": "https://example.com/assets/mov/rick-roll-video.mov",
        "autoplay": "yes",
        "controls": "no",
        "muted": "no",
        "loop": "no",
    }
)
```

In addition to `content`, a set of fields which is specific to the component type, you can also modify the base properties of the component itself, which are:
- **`id: str`**: A unique identifier used for accessing the component after it was created.  
    *Providing an identifier that is already taken would result in `RuntimeWarning` and the existing component being overwritten with a newly created one.*
    ```python
    ui.Text(
        {"text": "Hello World!"}, 
        id="hello-world-text"
        )
    ```
    *If no ID is provided with a component, a UUID is automatically generated for it.*  
    ::: note Make sure to provide an `id` if you intend to `find` the component later  
    As the `find` method relies on `id` of the component, retrieval might get tricky if its `id` was generated randomly.
    :::
- **`position: int`**: Determines the display order of the component in relation to its siblings.  
    Position `0` means that the component is the first child of its parent.  
    Position `-2` is used for components – such as [sidebars](https://www.streamsync.cloud/component-list.html#sidebar) – that have a specific reserved position not related to their siblings.  
    ```python
    ui.Text(
        {"text": "Hello Parent, I'm your first child!"}, 
        position=0
        )
    ```
    *Position is calculated automatically for each component, and you should be careful when you override it with predefined value, as this might lead to unexpected results.*
- **`parentId: str`**: Determines the parent [container](#container-components) for the component. By default, components recognise the container in the context of which they were defined as their parent. This allows for linking components to their parents outside of context, or for overriding a parent within a context.
    ```python
    ui.Text(
        {"text": "Hello Parent, I'm your child too!"}, 
        parentId="dear-parent"
        )
    ```
- **`visible: bool | str`**: Determines the visibility of the component, `True` by default.
    ```python
    ui.Text({"text": "I'm visible!"}, visible=True)

    ui.Text({"text": "And I'm not!"}, visible=False)

    ui.Text({"text": "My visibility depends on the @{my_var}!"}, visible="my_var")
    ```
- **`handlers: dict[str, callable]`**: Attaches [event handlers](https://www.streamsync.cloud/event-handlers.html) to the component. Each dictionary key represents an event, and its value is the corresponding handler.:
    ```python
    def increment(state):
        state["counter"] += 1

    initial_state = ss.init_state({"counter": 0})

    ...
    
    ui.Button(
        {"text": "My Counter: @{counter}"}, 
        handlers={"ss-click": increment}
        )
    # You have two options for adding a function 
    # to the `handlers` dictionary: 
    # directly pass the function itself, 
    # or use the function's name as a string. 
    # Both approaches yield the same outcome.
    ```
    *A component can be linked to multiple event handlers.*
- **`binding: dict[str, str]`**: Links the component to a state variable via [binding](https://www.streamsync.cloud/builder-basics.html#binding). The dictionary key is the bindable event, and the value is the state variable's name:
    ```python
    initial_state = ss.init_state({
        "header_text": "Default Text"
        "counter": 0
        })
    
    ...

    ui.TextInput(
        {"label": "Bound Text"}, 
        binding={"ss-change": "header_text"}
        )
    # This input will display "Default Text"
    # Changing the text in this input will modify the `header_text` variable

    ui.SliderInput(
        {"minValue": 0, "maxValue": 300, "stepSize": 1}, 
        binding={"ss-number-change": "counter"}
        )
    # This slider will have 0 as a default value
    # Sliding it will modify the `counter` variable
    ```
    *Unlike handlers, a component can be linked to just one variable via a bindable event. If the `binding` dictionary includes multiple event-variable pairs, a `RuntimeError` will be triggered.*

### Container components

Streamsync provides multiple layout components that can serve as *containers* for other components. 

You can use `with` keyword to define such layouts:
```python
with ui.Section({"title": "My Section"}):
    ui.Text({"text": 'Hello World!'}, id="hello-world")
```

It also allows for "chaining" multiple containers together, creating extensive and deeply-nested layout structures when needed:
```python
with ui.ColumnContainer(id="cmc-column-container"):
    with ui.Column(id="cmc-column-1"):
        with ui.Section({"title": "My Section 1"}):
            ui.Text({"text": 'Hello World!'}, id="hello-world-1")
    with ui.Column(id="cmc-column-2"):
        with ui.Section({"title": "My Section 2"}):
            ui.Text({"text": 'Hello World again!'}, id="hello-world-2")
```

::: warning Most components depend on being inside of a container
This means, for example, that Text components in code above cannot be created as "orphans", outside a Column or Section. Attempting to do so would raise an `UIError`.
:::

By default, components inside container's `with` are being *appended* to it:
```python
with ui.Column(id="cmc-column-1"):
    ui.Text({"text": 'Hello World!'}, id="hello-world-1")

...

# Retrieves the Column component created before
with ui.find(id="cmc-column-1"): 
    # The following component is going to be appended 
    # to the retrieved Column
    ui.Text({"text": 'Hello World again!'}, id="hello-world-2")
```

This will result in a Column component having two children Text components. To replace or clear the children, use [`refresh_with` method](#refresh_with-method):

```python
with ui.Column(id="cmc-column-1"):
    ui.Text({"text": 'Hello World!'}, id="hello-world-1")

...

with ui.refresh_with(id="cmc-column-1"):
    # The following component is going to replace 
    # previously existing children of the retrieved Column
    ui.Text(
        {"text": 'To Hello World, or not to Hello World?'}, 
        id="hello-world-new"
        )
```<|MERGE_RESOLUTION|>--- conflicted
+++ resolved
@@ -62,7 +62,6 @@
 ```
 If the component couldn't be found, the method raises a `RuntimeError`.
 
-<<<<<<< HEAD
 ### `refresh_with` method
 
 You can use the `ui.refresh_with(component_id: str)` method to replace children CMCs of an existing component (referenced by its ID):
@@ -84,7 +83,7 @@
 
 If a targeted component has builder-managed children, they will not be removed. A warning message will be recorded in the application's log for each BMC attempted to be removed. This does not stop the execution of the method – any remaining CMCs will still be removed.
 As well as with `find` method, it also raises a `RuntimeError` if it fails to find a referenced component.
-=======
+
 ### `parent` method
 
 `ui.parent(component_id: str, level: int = 1)` gives access to the id to parents at higher levels.
@@ -96,7 +95,6 @@
 with ui.find(container):
 	...
 ```
->>>>>>> f0022579
 
 ### Component methods
 
