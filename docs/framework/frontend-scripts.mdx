--- conflicted
+++ resolved
@@ -87,13 +87,9 @@
 
 ## Frontend core
 
-<<<<<<< HEAD
-=======
 <Warning> 
 Effectively using Framework's core can be challenging and will likely entail reading its [source code](https://github.com/writer/writer-framework/blob/master/ui/src/core/index.ts). Furthermore, it's considered an internal capability rather than a public API, so it may unexpectedly change between releases.
 </Warning>
-
->>>>>>> f3ba761c
 You can access Framework's front-end core via `globalThis.core`, unlocking all sorts of functionality. Notably, you can use `getUserState()` to get values from state.
 
 ```js
