--- conflicted
+++ resolved
@@ -17,17 +17,10 @@
 
 WRITER_DEPLOY_URL = os.getenv("WRITER_DEPLOY_URL", "https://api.writer.com/v1/deployment/apps")
 
-<<<<<<< HEAD
 @click.group()
 def cloud():
     """A group of commands to deploy the app"""
     pass
-=======
-def deploy(path, token, env):
-    check_app(token)
-    tar = pack_project(path)
-    upload_package(tar, token, env)
->>>>>>> 5fd457c0
 
 @cloud.command()
 @click.option('--api-key',
@@ -42,6 +35,7 @@
 @click.option('--verbose', '-v', default=False, is_flag=True, help="Enable verbose mode")
 @click.argument('path')
 def deploy(path, api_key, env, verbose):
+    check_app(api_key)
     """Deploy the app from PATH folder."""
 
     abs_path, is_folder = _get_absolute_app_path(path)
@@ -170,10 +164,6 @@
 
     return f
 
-<<<<<<< HEAD
-def get_logs(token, params, verbose=False):
-=======
-
 def check_app(token):
     url = get_app_url(token)
     if url:
@@ -194,8 +184,7 @@
         data = resp.json()
     return data['status']['url']
 
-def get_logs(token, params):
->>>>>>> 5fd457c0
+def get_logs(token, params, verbose=False):
     with requests.get(WRITER_DEPLOY_URL, params = params, headers={"Authorization": f"Bearer {token}"}) as resp:
         on_error_print_and_raise(resp, verbose=verbose)
         data = resp.json()
