--- conflicted
+++ resolved
@@ -6,11 +6,7 @@
 import click
 
 import writer.serve
-<<<<<<< HEAD
-from writer import wf_project
-=======
-from writer import VERSION
->>>>>>> 64608cce
+from writer import VERSION, wf_project
 from writer.deploy import cloud, deploy
 
 CONTEXT_SETTINGS = {'help_option_names': ['-h', '--help']}
