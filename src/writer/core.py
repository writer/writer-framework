import asyncio
import base64
import contextlib
import copy
import dataclasses
import datetime
import functools
import inspect
import io
import logging
import math
import multiprocessing
import numbers
import re
import secrets
import time
import traceback
import typing
import urllib.request
from contextvars import ContextVar
from multiprocessing.process import BaseProcess
from types import ModuleType
from typing import (
    TYPE_CHECKING,
    Any,
    Awaitable,
    Callable,
    Dict,
    Generator,
    List,
    Literal,
    Optional,
    Sequence,
    Set,
    Tuple,
    Type,
    TypedDict,
    TypeVar,
    Union,
    cast,
)

import pyarrow  # type: ignore

import writer.blocks
import writer.evaluator
from writer import core_ui
from writer.core_ui import Component
from writer.ss_types import (
    InstancePath,
    Readable,
    ServeMode,
    WorkflowExecutionLog,
    WriterEvent,
    WriterEventResult,
    WriterFileItem,
)

if TYPE_CHECKING:
    import pandas

    from writer.app_runner import AppProcess
    from writer.ss_types import AppProcessServerRequest


@dataclasses.dataclass
class CurrentRequest:
    session_id: str
    request: "AppProcessServerRequest"


_current_request: ContextVar[Optional[CurrentRequest]] = ContextVar("current_request", default=None)


@contextlib.contextmanager
def use_request_context(session_id: str, request: "AppProcessServerRequest"):
    """
    Context manager to set the current request context.

    >>> session_id = "xxxxxxxxxxxxxxxxxxxxxxxxx"
    >>> request = AppProcessServerRequest(type='event', payload=EventPayload(event='my_event'))
    >>> with use_request_context(session_id, request):
    >>>     pass
    """
    try:
        _current_request.set(CurrentRequest(session_id, request))
        yield
    finally:
        _current_request.set(None)


def get_app_process() -> "AppProcess":
    """
    Retrieves the Writer Framework process context.

    >>> _current_process = get_app_process()
    >>> _current_process.bmc_components # get the component tree
    """
    from writer.app_runner import AppProcess  # Needed during runtime

    raw_process: BaseProcess = multiprocessing.current_process()
    if isinstance(raw_process, AppProcess):
        return raw_process

    raise RuntimeError("Failed to retrieve the AppProcess: running in wrong context")


def import_failure(rvalue: Any = None):
    """
    This decorator captures the failure to load a volume and returns a value instead.

    If the import of a module fails, the decorator returns the value given as a parameter.

    >>> @import_failure(rvalue=False)
    >>> def my_handler():
    >>>     import pandas
    >>>     return pandas.DataFrame()

    :param rvalue: the value to return
    """

    def decorator(func):
        @functools.wraps(func)
        def wrapper(*args, **kwargs):
            try:
                return func(*args, **kwargs)
            except ImportError:
                return rvalue

        return wrapper

    return decorator


class Config:
    is_mail_enabled_for_log: bool = False
    mode: ServeMode = "run"
    logger: Optional[logging.Logger] = None
    feature_flags: list[str] = []


class WriterSession:
    """
    Represents a session.
    """

    def __init__(
        self, session_id: str, cookies: Optional[Dict[str, str]], headers: Optional[Dict[str, str]]
    ) -> None:
        self.session_id = session_id
        self.cookies = cookies
        self.headers = headers
        self.last_active_timestamp: int = int(time.time())
        new_state = WriterState.get_new()
        new_state.user_state.mutated = set()
        self.session_state = new_state
        self.session_component_tree = core_ui.build_session_component_tree(base_component_tree)
        self.event_handler = EventHandler(self)
        self.userinfo: Optional[dict] = None

    def update_last_active_timestamp(self) -> None:
        self.last_active_timestamp = int(time.time())


@dataclasses.dataclass
class MutationSubscription:
    """
    Describes a subscription to a mutation.

    The path on which this subscription is subscribed and the handler
    to execute when a mutation takes place on this path.

    >>> def myhandler(state):
    >>>     state["b"] = state["a"]

    >>> m = MutationSubscription(path="a.c", handler=myhandler)
    """

    type: Literal["subscription", "property"]
    path: str
    handler: Callable  # Handler to execute when mutation happens
    state: "State"
    property_name: Optional[str] = None

    def __post_init__(self):
        if len(self.path) == 0:
            raise ValueError("path cannot be empty.")

        path_parts = parse_state_variable_expression(self.path)
        for part in path_parts:
            if len(part) == 0:
                raise ValueError(f"path {self.path} cannot have empty parts.")

    @property
    def local_path(self) -> str:
        """
        Returns the last part of the key to monitor on the state

        >>> m = MutationSubscription(path="a.c", handler=myhandler)
        >>> m.local_path
        >>> "c"
        """
        path_parts = parse_state_variable_expression(self.path)
        return path_parts[-1]


class StateRecursionWatcher:
    limit = 128

    def __init__(self):
        self.counter_recursion = 0


_state_recursion_watcher = ContextVar("state_recursion_watcher", default=StateRecursionWatcher())


@contextlib.contextmanager
def state_recursion_new(key: str):
    """
    Context manager to watch the state recursion on mutation subscriptions.

    The context throws a RecursionError exception if more than 128 cascading mutations
    are performed on the same state
    """
    recursion_watcher = _state_recursion_watcher.get()
    try:
        recursion_watcher.counter_recursion += 1
        if recursion_watcher.counter_recursion > recursion_watcher.limit:
            raise RecursionError(f"State Recursion limit reached {recursion_watcher.limit}.")
        yield
    finally:
        recursion_watcher.counter_recursion -= 1


class FileWrapper:
    """
    A wrapper for either a string pointing to a file or a file-like object with a read() method.
    Provides a method for retrieving the data as data URL.
    Allows for convenient serialisation of files.
    """

    def __init__(self, file: Union[Readable, str], mime_type: Optional[str] = None):
        if not file:
            raise ValueError("Must specify a file.")
        if not (callable(getattr(file, "read", None)) or isinstance(file, str)):
            raise ValueError(
                "File must provide a read() method or contain a string with a path to a local file."
            )
        self.file = file
        self.mime_type = mime_type

    def _get_file_stream_as_dataurl(self, f_stream: Readable) -> str:
        base64_str = base64.b64encode(f_stream.read()).decode("latin-1")
        dataurl = (
            f"data:{self.mime_type if self.mime_type is not None else ''};base64,{ base64_str }"
        )
        return dataurl

    def get_as_dataurl(self) -> str:
        if isinstance(self.file, str):
            with open(self.file, "rb") as f_stream:
                return self._get_file_stream_as_dataurl(f_stream)
        elif callable(getattr(self.file, "read", None)):
            return self._get_file_stream_as_dataurl(self.file)
        else:
            raise ValueError("Invalid file.")


class BytesWrapper:
    """
    A wrapper for raw byte data.
    Provides a method for retrieving the data as data URL.
    Allows for convenient serialisation of byte data.
    """

    def __init__(self, raw_data: Any, mime_type: Optional[str] = None):
        self.raw_data = raw_data
        self.mime_type = mime_type

    def get_as_dataurl(self) -> str:
        b64_data = base64.b64encode(self.raw_data).decode("utf-8")
        durl = f"data:{self.mime_type if self.mime_type is not None else ''};base64,{ b64_data }"
        return durl


class StateSerialiserException(ValueError):
    pass


class StateSerialiser:
    """
    Serialises user state values before sending them to the front end.
    Provides JSON-compatible values, including data URLs for binary data.
    """

    def serialise(self, v: Any) -> Union[Dict, List, str, bool, int, float, None]:
        from writer.ai import Conversation
        from writer.core_df import EditableDataFrame

        if isinstance(v, State):
            return self._serialise_dict_recursively(v.to_dict())
        if isinstance(v, Conversation):
            return v.serialized_messages
        if isinstance(v, (FileWrapper, BytesWrapper)):
            return self._serialise_ss_wrapper(v)
        if isinstance(v, (datetime.datetime, datetime.date)):
            return str(v)
        if isinstance(v, bytes):
            return self.serialise(BytesWrapper(v))
        if isinstance(v, dict):
            return self._serialise_dict_recursively(v)
        if isinstance(v, list):
            return self._serialise_list_recursively(v)
        if isinstance(v, (str, bool)):
            return v
        if isinstance(v, EditableDataFrame):
            table = v.pyarrow_table()
            return self._serialise_pyarrow_table(table)
        if v is None:
            return v

        # Checking the MRO allows to determine object type without creating dependencies
        # to these packages

        v_mro = [f"{x.__module__}.{x.__name__}" for x in inspect.getmro(type(v))]

        if isinstance(v, (int, float)):
            if "numpy.float64" in v_mro:
                return float(v)
            if math.isnan(v):
                return None
            return v

        if "pandas.core.frame.DataFrame" in v_mro:
            return self._serialise_pandas_dataframe(v)
        if hasattr(v, "__dataframe__"):
            return self._serialize_dataframe(v)

        if "matplotlib.figure.Figure" in v_mro:
            return self._serialise_matplotlib_fig(v)
        if "plotly.graph_objs._figure.Figure" in v_mro:
            return v.to_json()
        if "numpy.float64" in v_mro:
            return float(v)
        if "numpy.ndarray" in v_mro:
            return self._serialise_list_recursively(v.tolist())
        if "pyarrow.lib.Table" in v_mro:
            return self._serialise_pyarrow_table(v)

        if hasattr(v, "to_dict") and callable(v.to_dict):
            # Covers Altair charts, Plotly graphs
            return self._serialise_dict_recursively(v.to_dict())

        raise StateSerialiserException(
            f"Object of type { type(v) } (MRO: {v_mro}) cannot be serialised."
        )

    def _serialise_dict_recursively(self, d: Dict) -> Dict:
        return {str(k): self.serialise(v) for k, v in d.items()}

    def _serialise_list_recursively(self, l: List) -> List:  # noqa: E741
        return [self.serialise(v) for v in l]

    def _serialise_ss_wrapper(self, v: Union[FileWrapper, BytesWrapper]) -> str:
        return v.get_as_dataurl()

    def _serialise_matplotlib_fig(self, fig) -> str:
        # It's safe to import matplotlib here without listing it as a dependency.
        # If this method is called, it's because a matplotlib figure existed.
        # Note: matplotlib type needs to be ignored since it doesn't provide types
        import matplotlib.pyplot as plt  # type: ignore

        iobytes = io.BytesIO()
        fig.savefig(iobytes, format="png")
        iobytes.seek(0)
        plt.close(fig)
        return FileWrapper(iobytes, "image/png").get_as_dataurl()

    def _serialize_dataframe(self, df) -> str:
        """
        Serialize a dataframe with pyarrow a dataframe that implements
        the Dataframe Interchange Protocol i.e. the __dataframe__() method

        :param df: dataframe that implements Dataframe Interchange Protocol (__dataframe__ method)
        :return: a arrow file as a dataurl (application/vnd.apache.arrow.file)
        """
        import pyarrow.interchange  # type: ignore

        table = pyarrow.interchange.from_dataframe(df)
        return self._serialise_pyarrow_table(table)

    def _serialise_pandas_dataframe(self, df):
        import pyarrow as pa  # type: ignore

        pa_table = pa.Table.from_pandas(df, preserve_index=True)
        return self._serialise_pyarrow_table(pa_table)

    def _serialise_pyarrow_table(self, table):
        import pyarrow as pa  # type: ignore

        sink = pa.BufferOutputStream()
        batches = table.to_batches()
        with pa.ipc.new_file(sink, table.schema) as writer:
            for batch in batches:
                writer.write_batch(batch)
        buf = sink.getvalue()
        bw = BytesWrapper(buf, "application/vnd.apache.arrow.file")
        return self.serialise(bw)


class MutableValue:
    """
    MutableValue allows you to implement a value whose modification
    will be followed by the state of Writer Framework and will trigger the refresh
    of the user interface.

    >>> class MyValue(MutableValue):
    >>>     def __init__(self, value):
    >>>         self.value = value
    >>>
    >>>     def modify(self, new_value):
    >>>         self.value = new_value
    >>>         self.mutate()
    """

    def __init__(self):
        self._mutated = False

    def mutated(self) -> bool:
        """
        Returns whether the value has been mutated.
        :return:
        """
        return self._mutated

    def mutate(self) -> None:
        """
        Marks the value as mutated.
        This will trigger the refresh of the user interface on the next round trip
        :return:
        """
        self._mutated = True

    def reset_mutation(self) -> None:
        """
        Resets the mutation flag to False.
        :return:
        """
        self._mutated = False


class StateProxy:
    """
    The root user state and its children (nested states) are instances of this class.
    Provides proxy functionality to detect state mutations via assignment.
    """

    def __init__(self, raw_state: Dict = {}):
        self.state: Dict[str, Any] = {}
        self.local_mutation_subscriptions: List[MutationSubscription] = []
        self.initial_assignment = True
        self.mutated: Set[str] = set()
        self.ingest(raw_state)

    def __repr__(self) -> str:
        return self.state.__repr__()

    def __contains__(self, key: str) -> bool:
        return self.state.__contains__(key)

    def ingest(self, raw_state: Dict) -> None:
        for key, raw_value in raw_state.items():
            self.__setitem__(key, raw_value)

    def items(self) -> Sequence[Tuple[str, Any]]:
        return cast(Sequence[Tuple[str, Any]], self.state.items())

    def get(self, key: str) -> Any:
        return self.state.get(key)

    def __getitem__(self, key: str) -> Any:
        return self.state.get(key)

    def __setitem__(self, key: str, raw_value: Any) -> None:
        with state_recursion_new(key):
            if not isinstance(key, str):
                raise ValueError(f"State keys must be strings. Received {str(key)} ({type(key)}).")
            old_value = self.state.get(key)
            self.state[key] = raw_value

            for local_mutation in self.local_mutation_subscriptions:
                if local_mutation.local_path == key:
                    if local_mutation.type == "subscription":
                        context_data = {"event": "mutation", "mutation": local_mutation.path}
                        payload = {"previous_value": old_value, "new_value": raw_value}

                        EventHandlerExecutor.invoke(
                            local_mutation.handler,
                            {
                                "state": local_mutation.state,
                                "context": context_data,
                                "payload": payload,
                                "session": _event_handler_session_info(),
                                "ui": _event_handler_ui_manager(),
                            },
                        )
                    elif local_mutation.type == "property":
                        assert local_mutation.property_name is not None
                        self[local_mutation.property_name] = local_mutation.handler(
                            local_mutation.state
                        )

            self._apply_raw(f"+{key}")

    def __delitem__(self, key: str) -> None:
        if key in self.state:
            del self.state[key]
            self._apply_raw(f"-{key}")  # Using "-" prefix to indicate deletion

    def remove(self, key: str) -> None:
        return self.__delitem__(key)

    def _apply_raw(self, key: str) -> None:
        self.mutated.add(key)

    def apply_mutation_marker(self, key: Optional[str] = None, recursive: bool = False) -> None:
        """
        Adds the mutation marker to a state. The mutation marker is used to track changes in the state.

        >>> self.apply_mutation_marker()

        Add the mutation marker on a specific field

        >>> self.apply_mutation_marker("field")

        Add the mutation marker to a state and all of its children

        >>> self.apply_mutation_marker(recursive=True)
        """
        keys = [key] if key is not None else self.state.keys()

        for k in keys:
            self._apply_raw(f"+{k}")
            if recursive is True:
                value = self.state[k]
                if isinstance(value, StateProxy):
                    value.apply_mutation_marker(recursive=True)

    @staticmethod
    def escape_key(key):
        return key.replace(".", r"\.")

    def get_mutations_as_dict(self) -> Dict[str, Any]:
        serialised_mutations: Dict[str, Union[Dict, List, str, bool, int, float, None]] = {}

        def carry_mutation_flag(base_key, child_key):
            child_mutation_flag, child_key = child_key[0], child_key[1:]
            return f"{child_mutation_flag}{base_key}.{child_key}"

        for key, value in list(self.state.items()):
            if key.startswith("_"):
                continue

            escaped_key = self.escape_key(key)
            serialised_value = None

            if isinstance(value, StateProxy):
                if f"+{key}" in self.mutated:
                    serialised_mutations[f"+{escaped_key}"] = serialised_value
                value.initial_assignment = False
                child_mutations = value.get_mutations_as_dict()
                if child_mutations is None:
                    continue
                for child_key, child_mutation in child_mutations.items():
                    nested_key = carry_mutation_flag(escaped_key, child_key)
                    serialised_mutations[nested_key] = child_mutation
            elif f"+{key}" in self.mutated:
                try:
                    serialised_value = state_serialiser.serialise(value)
                except BaseException:
                    raise ValueError(
                        f"""Couldn't serialise value of type "{ type(value) }" for key "{ key }"."""
                    )
                serialised_mutations[f"+{escaped_key}"] = serialised_value
            elif isinstance(value, MutableValue) is True and value.mutated():
                try:
                    serialised_value = state_serialiser.serialise(value)
                    value.reset_mutation()
                except BaseException:
                    raise ValueError(
                        f"""Couldn't serialise value of type "{ type(value) }" for key "{ key }"."""
                    )
                serialised_mutations[f"+{escaped_key}"] = serialised_value

        deleted_keys = {self.escape_key(key) for key in self.mutated if key.startswith("-")}
        for key in deleted_keys:
            serialised_mutations[f"{key}"] = None

        self.mutated = set()
        return serialised_mutations

    def to_dict(self) -> Dict[str, Any]:
        serialised = {}
        for key, value in self.state.items():
            if key.startswith("_"):
                continue
            serialised_value = None
            try:
                serialised_value = state_serialiser.serialise(value)
            except BaseException:
                raise ValueError(
                    f"""Couldn't serialise value of type "{ type(value) }" for key "{ key }"."""
                )
            serialised[key] = serialised_value
        return serialised

    def to_raw_state(self):
        """
        Converts a StateProxy and its children into a python dictionary.

        >>> state = State({'a': 1, 'c': {'a': 1, 'b': 3}})
        >>> _raw_state = state._state_proxy.to_raw_state()
        >>> {'a': 1, 'c': {'a': 1, 'b': 3}}

        :return: a python dictionary that represents the raw state
        """
        raw_state = {}
        for key, value in self.state.items():
            if isinstance(value, StateProxy):
                value = value.to_raw_state()
            raw_state[key] = value

        return raw_state


def get_annotations(instance) -> Dict[str, Any]:
    """
    Returns the annotations of the class in a way that works on python 3.9 and python 3.10
    """
    if isinstance(instance, type):
        ann = instance.__dict__.get("__annotations__", None)
    else:
        ann = getattr(instance, "__annotations__", None)

    if ann is None:
        ann = {}
    return ann


class StateMeta(type):
    """
    Constructs a class at runtime that extends WriterState or State
    with dynamic properties for each annotation of the class.
    """

    def __new__(cls, name, bases, attrs):
        klass = super().__new__(cls, name, bases, attrs)
        cls.bind_annotations_to_state_proxy(klass)
        return klass

    @classmethod
    def bind_annotations_to_state_proxy(cls, klass):
        """
        Loops through the class annotations and creates properties dynamically for each one.

        >>> class MyState(State):
        >>>     counter: int

        will be transformed into

        >>> class MyState(State):
        >>>
        >>>     @property
        >>>     def counter(self):
        >>>         return self._state_proxy["counter"]
        >>>
        >>>    @counter.setter
        >>>    def counter(self, value):
        >>>        self._state_proxy["counter"] = value

        Annotations that reference a State are ignored. The link will be established through a State instance
        when ingesting state data.

        >>> class MyAppState(State):
        >>>     title: str

        >>> class MyState(State):
        >>>     myapp: MyAppState # Nothing happens
        """

        annotations = get_annotations(klass)
        for key, expected_type in annotations.items():
            if key == "_state_proxy":
                raise AttributeError(
                    "_state_proxy is an reserved keyword for Writer Framework, don't use it in annotation."
                )

            if not (inspect.isclass(expected_type) and issubclass(expected_type, State)):
                proxy = DictPropertyProxy("_state_proxy", key)
                setattr(klass, key, proxy)


class State(metaclass=StateMeta):
    def __init__(self, raw_state: Optional[Dict[str, Any]] = None):
        final_raw_state = raw_state if raw_state is not None else {}

        self._state_proxy: StateProxy = StateProxy(final_raw_state)
        self.ingest(final_raw_state)

        # This step saves the properties associated with the instance
        for attribute in calculated_properties_per_state_type.get(self.__class__, []):
            getattr(self, attribute)

    def ingest(self, raw_state: Dict[str, Any]) -> None:
        """
        hydrates a state from raw data by applying a schema when it is provided.
        The existing content in the state is erased.


        >>> state = WriterState({'message': "hello world"})
        >>> state.ingest({'a': 1, 'b': 2})
        >>> {'a': 1, 'b': 2}
        """
        self._state_proxy.state = {}
        for key, value in raw_state.items():
            assert not isinstance(
                value, StateProxy
            ), f"state proxy datatype is not expected in ingest operation, {locals()}"
            self._set_state_item(key, value)

    def to_dict(self) -> dict:
        """
        Serializes state data as a dictionary

        Private attributes, prefixed with _, are ignored.

        >>> state = WriterState({'message': "hello world"})
        >>> return state.to_dict()
        """
        return self._state_proxy.to_dict()

    def to_raw_state(self) -> dict:
        """
        Converts a StateProxy and its children into a python dictionary that can be used to recreate the
        state from scratch.

        >>> state = WriterState({'a': 1, 'c': {'a': 1, 'b': 3}})
        >>> raw_state = state.to_raw_state()
        >>> "{'a': 1, 'c': {'a': 1, 'b': 3}}"

        :return: a python dictionary that represents the raw state
        """
        return self._state_proxy.to_raw_state()

    def __repr__(self) -> str:
        return self._state_proxy.__repr__()

    def __getitem__(self, key: str) -> Any:
        # Essential to support operation like
        # state['item']['a'] = state['item']['b']
        if hasattr(self, key):
            value = getattr(self, key)
            if isinstance(value, State):
                return value

        return self._state_proxy.__getitem__(key)

    def __setitem__(self, key: str, raw_value: Any) -> None:
        assert not isinstance(
            raw_value, StateProxy
        ), f"state proxy datatype is not expected, {locals()}"

        self._set_state_item(key, raw_value)

    def __delitem__(self, key: str) -> Any:
        return self._state_proxy.__delitem__(key)

    def remove(self, key: str) -> Any:
        return self.__delitem__(key)

    def items(self) -> Generator[Tuple[str, Any], None, None]:
        for k, v in self._state_proxy.items():
            if isinstance(v, StateProxy):
                # We don't want to expose StateProxy to the user, so
                # we replace it with relative State
                yield k, getattr(self, k)
            else:
                yield k, v

    def __contains__(self, key: str) -> bool:
        return self._state_proxy.__contains__(key)

    def _set_state_item(self, key: str, value: Any):
        """ """

        """
        At this level, the values that arrive are either States which encapsulate a StateProxy, or another datatype. 
        If there is a StateProxy, it is a fault in the code.
        """
        annotations = get_annotations(self)
        expected_type = annotations.get(key, None)
        expect_dict = _type_match_dict(expected_type)
        if isinstance(value, dict) and not expect_dict:
            """
            When the value is a dictionary and the attribute does not explicitly 
            expect a dictionary, we instantiate a new state to manage mutations.
            """
            state = annotations[key](value) if key in annotations else State()
            if not isinstance(state, State):
                raise ValueError(
                    f"Attribute {key} must inherit of State or requires a dict to accept dictionary"
                )

            setattr(self, key, state)
            state.ingest(value)
            self._state_proxy[key] = state._state_proxy
        else:
            if isinstance(value, State):
                value._state_proxy.apply_mutation_marker(recursive=True)
                self._state_proxy[key] = value._state_proxy
            else:
                self._state_proxy[key] = value

    def subscribe_mutation(
        self,
        path: Union[str, List[str]],
        handler: Callable[..., Union[None, Awaitable[None]]],
        initial_triggered: bool = False,
    ) -> None:
        r"""
        Automatically triggers a handler when a mutation occurs in the state.

        >>> def _increment_counter(state):
        >>>     state['my_counter'] += 1
        >>>
        >>> state = WriterState({'a': 1, 'c': {'a': 1, 'b': 3}, 'my_counter': 0})
        >>> state.subscribe_mutation('a', _increment_counter)
        >>> state.subscribe_mutation('c.a', _increment_counter)
        >>> state['a'] = 2 # will trigger _increment_counter
        >>> state['a'] = 3 # will trigger _increment_counter
        >>> state['c']['a'] = 2 # will trigger _increment_counter

        subscribe mutation accepts the signature of an event handler.

        >>> def _increment_counter(state, payload, context, session, ui):
        >>>     state['my_counter'] += 1
        >>>
        >>> state = WriterState({'a': 1, 'my_counter': 0})
        >>> state.subscribe_mutation('a', _increment_counter)
        >>> state['a'] = 2 # will trigger _increment_counter

        subscribe mutation accepts escaped dot expressions to encode key that contains `dot` separator

        >>> def _increment_counter(state, payload, context, session, ui):
        >>>     state['my_counter'] += 1
        >>>
        >>> state = WriterState({'a.b': 1, 'my_counter': 0})
        >>> state.subscribe_mutation('a\.b', _increment_counter)
        >>> state['a.b'] = 2 # will trigger _increment_counter

        :param path: path of mutation to monitor
        :param func: handler to call when the path is mutated
        """
        if isinstance(path, str):
            path_list = [path]
        else:
            path_list = path

        for p in path_list:
            state_proxy = self._state_proxy
            path_parts = parse_state_variable_expression(p)
            for i, path_part in enumerate(path_parts):
                if i == len(path_parts) - 1:
                    local_mutation = MutationSubscription("subscription", p, handler, self)
                    state_proxy.local_mutation_subscriptions.append(local_mutation)

                    # At startup, the application must be informed of the
                    # existing states. To cause this, we trigger manually
                    # the handler.
                    if initial_triggered is True:
                        EventHandlerExecutor.invoke(
                            handler,
                            {
                                "state": self,
                                "context": {"event": "init"},
                                "payload": {},
                                "session": {},
                                "ui": _event_handler_ui_manager(),
                            },
                        )

                elif path_part in state_proxy:
                    state_proxy = state_proxy[path_part]
                else:
                    raise ValueError(f"Mutation subscription failed - {p} not found in state")

    def calculated_property(
        self,
        property_name: str,
        path: Union[str, List[str]],
        handler: Callable[..., Union[None, Awaitable[None]]],
    ) -> None:
        """
        Update a calculated property when a mutation triggers

        This method is dedicated to be used through a calculated property. It is not
        recommended to invoke it directly.

        >>> class MyState(State):
        >>>     title: str
        >>>
        >>>     wf.property('title')
        >>>     def title_upper(self):
        >>>         return self.title.upper()

        Usage
        =====

        >>> state = wf.init_state({'title': 'hello world'})
        >>> state.calculated_property('title_upper', 'title', lambda state: state.title.upper())
        """
        if isinstance(path, str):
            path_list = [path]
        else:
            path_list = path

        for p in path_list:
            state_proxy = self._state_proxy
            path_parts = parse_state_variable_expression(p)
            for i, path_part in enumerate(path_parts):
                if i == len(path_parts) - 1:
                    local_mutation = MutationSubscription(
                        "property", p, handler, self, property_name
                    )
                    state_proxy.local_mutation_subscriptions.append(local_mutation)
                    state_proxy[property_name] = handler(self)
                elif path_part in state_proxy:
                    state_proxy = state_proxy[path_part]
                else:
                    raise ValueError(f"Property subscription failed - {p} not found in state")


class WriterState(State):
    """
    Root state. Comprises user configurable state and
    mail (notifications, log entries, etc).
    """

    LOG_ENTRY_MAX_LEN = 8192

    def __init__(self, raw_state: Dict[str, Any] = {}, mail: List[Any] = []):
        super().__init__(raw_state)
        self.mail = copy.deepcopy(mail)

    @property
    def user_state(self) -> StateProxy:
        return self._state_proxy

    @classmethod
    def get_new(cls):
        """Returns a new WriterState instance set to the initial state."""

        return initial_state.get_clone()

    def get_clone(self) -> "WriterState":
        """
        get_clone clones the destination application state for the session.

        The class is rebuilt identically in the case where the user
        has constructed a schema inherited from WriterState

        >>> class AppSchema(WriterState):
        >>>     counter: int
        >>>
        >>> root_state = AppSchema({'counter': 1})
        >>> clone_state = root_state.get_clone() # instance of AppSchema
        """
        try:
            cloned_user_state = copy.deepcopy(self.user_state.to_raw_state())
            cloned_mail = copy.deepcopy(self.mail)
        except BaseException:
            substitute_state = WriterState()
            substitute_state.add_log_entry(
                "error",
                "Cannot clone state",
                "The state may contain unpickable objects, such as modules.",
                traceback.format_exc(),
            )
            return substitute_state

        cloned_state = self.__class__(cloned_user_state, cloned_mail)
        _clone_mutation_subscriptions(cloned_state, self)
        return cloned_state

    def add_mail(self, type: str, payload: Any) -> None:
        mail_item = {"type": type, "payload": payload}
        self.mail.insert(0, mail_item)

    def add_notification(
        self, type: Literal["info", "success", "warning", "error"], title: str, message: str
    ) -> None:
        self.add_mail(
            "notification",
            {
                "type": type,
                "title": title,
                "message": message,
            },
        )

    def _log_entry_in_logger(
        self,
        type: Literal["debug", "info", "warning", "error", "critical"],
        title: str,
        message: str,
        code: Optional[str] = None,
    ) -> None:
        if not Config.logger:
            return
        log_args: Tuple[str, ...] = ()

        if code:
            log_args = (title, message, code)
        else:
            log_args = (title, message)

        log_colors = {
            "debug": "\x1b[36;20m",  # Cyan for debug
            "info": "\x1b[34;20m",  # Blue for info
            "warning": "\x1b[33;20m",  # Yellow for warning
            "error": "\x1b[31;20m",  # Red for error
            "critical": "\x1b[35;20m",  # Magenta for critical
        }

        log_methods = {
            "debug": Config.logger.debug,
            "info": Config.logger.info,
            "warning": Config.logger.warning,
            "error": Config.logger.error,
            "critical": Config.logger.critical,
        }

        log_message = "From app log: " + ("\n%s" * len(log_args))

        color = log_colors.get(type, "\x1b[0m")  # Default to no color if type not found
        log_method = log_methods.get(
            type, Config.logger.info
        )  # Default to info level if type not found

        log_method(f"{color}{log_message}\x1b[0m", *log_args)

    def add_log_entry(
        self,
        type: Literal["info", "error"],
        title: str,
        message: str,
        code: Optional[str] = None,
        workflow_execution: Optional[WorkflowExecutionLog] = None,
    ) -> None:
        self._log_entry_in_logger(type, title, message, code)
        if not Config.is_mail_enabled_for_log:
            return
        shortened_message = None
        if len(message) > WriterState.LOG_ENTRY_MAX_LEN:
            shortened_message = message[0 : WriterState.LOG_ENTRY_MAX_LEN] + "..."
        else:
            shortened_message = message
        self.add_mail(
            "logEntry",
            {
                "type": type,
                "title": title,
                "message": shortened_message,
                "code": code,
                "workflowExecution": workflow_execution,
            },
        )

    def file_download(self, data: Any, file_name: str):
        if not isinstance(data, (bytes, FileWrapper, BytesWrapper)):
            raise ValueError(
                "Data for a fileDownload mail must be bytes, a FileWrapper or a BytesWrapper."
            )
        self.add_mail(
            "fileDownload", {"data": state_serialiser.serialise(data), "fileName": file_name}
        )

    def open_url(self, url: str):
        self.add_mail("openUrl", url)

    def clear_mail(self) -> None:
        self.mail = []

    def set_page(self, active_page_key: str) -> None:
        self.add_mail("pageChange", active_page_key)

    def set_route_vars(self, route_vars: Dict[str, str]) -> None:
        self.add_mail("routeVarsChange", route_vars)

    def import_stylesheet(self, stylesheet_key: str, path: str) -> None:
        self.add_mail("importStylesheet", {"stylesheetKey": stylesheet_key, "path": path})

    def import_script(self, script_key: str, path: str) -> None:
        """
        imports the content of a script into the page

        >>> initial_state = wf.init_state({
        >>>     "counter": 1
        >>> })
        >>>
        >>> initial_state.import_script("my_script", "/static/script.js")
        """
        self.add_mail("importScript", {"scriptKey": script_key, "path": path})

    def import_frontend_module(self, module_key: str, specifier: str) -> None:
        self.add_mail("importModule", {"moduleKey": module_key, "specifier": specifier})

    def call_frontend_function(self, module_key: str, function_name: str, args: List) -> None:
        self.add_mail(
            "functionCall", {"moduleKey": module_key, "functionName": function_name, "args": args}
        )


class MiddlewareExecutor:
    """
    A MiddlewareExecutor executes middleware in a controlled context. It allows writer framework
    to manage different implementations of middleware.

    Case 1 : A middleware is a generator, then run before and after code

    >>> @wf.middleware()
    >>> def my_middleware():
    >>>     print("before event handler")
    >>>     yield()
    >>>     print("after event handler")

    Case 2 : A middleware is just a function, then run the function before

    >>> @wf.middleware()
    >>> def my_middleware():
    >>>     print("before event handler")
    """

    def __init__(self, middleware: Callable):
        self.middleware = middleware

    @contextlib.contextmanager
    def execute(self, args: dict):
        middleware_args = EventHandlerExecutor.build_arguments(self.middleware, args)
        it = self.middleware(*middleware_args)
        try:
            yield from it
        except StopIteration:
            yield
        except TypeError:
            yield


class MiddlewareRegistry:
    def __init__(self) -> None:
        self.registry: List[MiddlewareExecutor] = []

    def register(self, middleware: Callable):
        me = MiddlewareExecutor(middleware)
        self.registry.append(me)

    def executors(self) -> List[MiddlewareExecutor]:
        """
        Retrieves middlewares prepared for execution

        >>> executors = middleware_registry.executors()
        >>> result = writer_event_handler_invoke_with_middlewares(executors, lambda state: pass, {'state': {}, 'payload': {}})
        """
        return self.registry


class EventHandlerRegistry:
    """
    Maps functions registered as event handlers from the user app's core
    and external modules, providing an access mechanism to these maps.
    """

    class HandlerMeta(TypedDict):
        name: str
        args: List[str]

    class HandlerEntry(TypedDict):
        callable: Callable
        meta: "EventHandlerRegistry.HandlerMeta"

    def __init__(self):
        self.handler_map: Dict[str, "EventHandlerRegistry.HandlerEntry"] = {}  # type: ignore

    def __iter__(self):
        return iter(self.handler_map.keys())

    def register_handler(self, handler: Callable):
        module_name = handler.__module__

        # Prepare "access name"
        # (i.e. the key that frontend uses to retrieve handler)
        if module_name == "writeruserapp":
            # Use the handler's __qualname__ directly
            # for functions from main.py in user's app
            access_name = handler.__qualname__
        else:
            # For external handlers, separate the module name
            # and handler __qualname__by a dot
            access_name = f"{module_name}.{handler.__qualname__}"

        entry: EventHandlerRegistry.HandlerEntry = {
            "callable": handler,
            "meta": {"name": access_name, "args": inspect.getfullargspec(handler).args},
        }

        self.handler_map[access_name] = entry

    def register_module(self, module: ModuleType):
        if isinstance(module, ModuleType):
            all_fn_names = (x[0] for x in inspect.getmembers(module, inspect.isfunction))
            exposed_fn_names = list(filter(lambda x: not x.startswith("_"), all_fn_names))

            for fn_name in exposed_fn_names:
                fn_callable = getattr(module, fn_name)
                if not fn_callable:
                    continue
                self.register_handler(fn_callable)
        else:
            raise ValueError(f"Attempted to register a non-module object: {module}")

    def find_handler_callable(self, handler_name: str) -> Optional[Callable]:
        if handler_name not in self.handler_map:
            return None
        handler_entry: EventHandlerRegistry.HandlerEntry = self.handler_map[handler_name]
        return handler_entry["callable"]

    def get_handler_meta(self, handler_name: str) -> "EventHandlerRegistry.HandlerMeta":
        if handler_name not in self.handler_map:
            raise RuntimeError(f"Handler {handler_name} is not registered")
        entry: EventHandlerRegistry.HandlerEntry = self.handler_map[handler_name]
        return entry["meta"]

    def gather_handler_meta(self) -> List["EventHandlerRegistry.HandlerMeta"]:
        return [self.get_handler_meta(handler_name) for handler_name in self]


class EventDeserialiser:
    """Applies transformations to the payload of an incoming event, depending on its type.

    The transformation happens in place: the event passed to the transform method is mutated.

    Its main goal is to deserialise incoming content in a controlled and predictable way,
    applying sanitisation of inputs where relevant."""

    def __init__(self, session: "WriterSession"):
        self.evaluator = writer.evaluator.Evaluator(
            session.session_state, session.session_component_tree
        )

    def transform(self, ev: WriterEvent) -> None:
        # Events without payloads are safe
        # This includes non-custom events such as click
        # Events not natively provided by Writer Framework aren't sanitised

        if ev.payload is None or not ev.type.startswith("wf-"):
            return

        # Look for a method in this class that matches the event type
        # As a security measure, all event types starting with "wf-" must be linked to a transformer function.

        custom_event_name = ev.type[3:]
        func_name = "_transform_" + custom_event_name.replace("-", "_")
        if not hasattr(self, func_name):
            if ev.isSafe:
                return
            ev.payload = {}
            raise ValueError("No payload transformer available for custom event type.")
        tf_func = getattr(self, func_name)
        try:
            tf_payload = tf_func(ev)
        except BaseException:
            ev.payload = {}
            raise RuntimeError("Payload transformation failed.")
        else:
            ev.payload = tf_payload

    def _transform_tag_click(self, ev: WriterEvent) -> Optional[str]:
        payload = ev.payload
        instance_path = ev.instancePath
        if not instance_path:
            raise ValueError("This event cannot be run as a global event.")
        options = self.evaluator.evaluate_field(instance_path, "tags", True, "{ }")
        if not isinstance(options, dict):
            raise ValueError("Invalid value for tags")
        if payload not in options.keys():
            raise ValueError("Unauthorised option")
        return payload

    def _transform_option_change(self, ev: WriterEvent) -> Optional[str]:
        payload = ev.payload
        instance_path = ev.instancePath
        if not instance_path:
            raise ValueError("This event cannot be run as a global event.")
        options = self.evaluator.evaluate_field(
            instance_path, "options", True, """{ "a": "Option A", "b": "Option B" }"""
        )
        if not isinstance(options, dict):
            raise ValueError("Invalid value for options")
        if payload not in options.keys():
            raise ValueError("Unauthorised option")
        return payload

    def _transform_options_change(self, ev: WriterEvent) -> Optional[List[str]]:
        payload = ev.payload
        instance_path = ev.instancePath
        if not instance_path:
            raise ValueError("This event cannot be run as a global event.")
        options = self.evaluator.evaluate_field(
            instance_path, "options", True, """{ "a": "Option A", "b": "Option B" }"""
        )
        if not isinstance(options, dict):
            raise ValueError("Invalid value for options")
        if not isinstance(payload, list):
            raise ValueError("Invalid multiple options payload. Expected a list.")
        if not all(item in options.keys() for item in payload):
            raise ValueError("Unauthorised option")
        return payload

    def _transform_toggle(self, ev: WriterEvent) -> bool:
        payload = bool(ev.payload)
        return payload

    def _transform_keydown(self, ev) -> Dict:
        payload = ev.payload
        key = str(payload.get("key"))
        ctrl_key = bool(payload.get("ctrlKey"))
        shift_key = bool(payload.get("shiftKey"))
        meta_key = bool(payload.get("metaKey"))
        tf_payload = {
            "key": key,
            "ctrl_key": ctrl_key,
            "shift_key": shift_key,
            "meta_key": meta_key,
        }
        return tf_payload

    def _transform_click(self, ev) -> Dict:
        payload = ev.payload
        ctrl_key = bool(payload.get("ctrlKey"))
        shift_key = bool(payload.get("shiftKey"))
        meta_key = bool(payload.get("metaKey"))
        tf_payload = {"ctrl_key": ctrl_key, "shift_key": shift_key, "meta_key": meta_key}
        return tf_payload

    def _transform_hashchange(self, ev) -> Dict:
        payload = ev.payload
        page_key = payload.get("pageKey")
        route_vars = dict(payload.get("routeVars"))
        tf_payload = {"page_key": page_key, "route_vars": route_vars}
        return tf_payload

    def _transform_page_open(self, ev) -> str:
        payload = str(ev.payload)
        return payload

    def _transform_app_open(self, ev) -> dict:
        payload = ev.payload
        page_key = payload.get("pageKey")
        route_vars = dict(payload.get("routeVars"))
        tf_payload = {"page_key": page_key, "route_vars": route_vars}
        return tf_payload

    def _transform_chatbot_message(self, ev) -> dict:
        payload = dict(ev.payload)
        return payload

    def _transform_chatbot_action_click(self, ev) -> str:
        payload = str(ev.payload)
        return payload

    def _transform_change(self, ev) -> str:
        payload = str(ev.payload)
        return payload

    def _transform_change_finish(self, ev) -> str:
        return self._transform_change(ev)

    def _transform_number_change(self, ev) -> Optional[float]:
        try:
            return float(ev.payload)
        except ValueError:
            return None

    def _transform_number_change_finish(self, ev) -> Optional[float]:
        return self._transform_number_change(ev)

    def _transform_webcam(self, ev) -> Any:
        return urllib.request.urlopen(ev.payload).read()

    def _file_item_transform(self, file_item: WriterFileItem) -> Dict:
        data = file_item.get("data")
        if data is None:
            raise ValueError("No data provided.")
        return {
            "name": file_item.get("name"),
            "type": file_item.get("type"),
            "data": urllib.request.urlopen(data).read(),
        }

    def _transform_file_change(self, ev) -> List[Dict]:
        payload = ev.payload
        tf_payload = list(map(self._file_item_transform, payload))

        return tf_payload

    def _transform_date_change(self, ev) -> str:
        payload = ev.payload

        if not isinstance(payload, str):
            raise ValueError("Date must be a string.")
        try:
            datetime.date.fromisoformat(payload)
        except ValueError:
            raise ValueError("Date must be in YYYY-MM-DD format or another valid ISO 8601 format.")

        return payload

    def _transform_time_change(self, ev) -> str:
        payload = ev.payload

        if not isinstance(payload, str):
            raise ValueError("Time must be a string.")
        try:
            time.strptime(payload, "%H:%M")
        except ValueError:
            raise ValueError(
                "Time must be in hh:mm format (in 24-hour format that includes leading zeros)."
            )

        return payload

    def _transform_range_change(self, ev) -> list[int]:
        payload = ev.payload

        if not isinstance(payload, list):
            raise ValueError("Range must be an array.")

        if len(payload) != 2:
            raise ValueError("Range must contains exactly two values.")

        if not isinstance(payload[0], numbers.Real):
            raise ValueError("First item is not a number.")

        if not isinstance(payload[1], numbers.Real):
            raise ValueError("Second item is not a number.")

        if payload[0] > payload[1]:
            raise ValueError("First item is higher than second.")

        return payload

    def _transform_change_page_size(self, ev) -> Optional[int]:
        try:
            return int(ev.payload)
        except ValueError:
            return None

    def _transform_change_page(self, ev) -> Optional[int]:
        try:
            return int(ev.payload)
        except ValueError:
            return None

    def _transform_dataframe_update(self, ev: WriterEvent) -> Optional[Dict]:
        payload = ev.payload
        if not isinstance(payload, dict):
            return None

        payload = _deserialize_bigint_format(payload)
        return payload

    def _transform_dataframe_add(self, ev: WriterEvent) -> Optional[Dict]:
        payload = ev.payload
        if not isinstance(payload, dict):
            return None

        payload = _deserialize_bigint_format(payload)
        return payload

    def _transform_dataframe_action(self, ev: WriterEvent) -> Optional[Dict]:
        payload = ev.payload
        if not isinstance(payload, dict):
            return None

        payload = _deserialize_bigint_format(payload)
        return payload


class SessionManager:
    """
    Stores and manages sessions.
    """

    IDLE_SESSION_MAX_SECONDS = 3600
    TOKEN_SIZE_BYTES = 32
    hex_pattern = re.compile(r"^[0-9a-fA-F]{" + str(TOKEN_SIZE_BYTES * 2) + r"}$")

    def __init__(self) -> None:
        self.sessions: Dict[str, WriterSession] = {}
        self.verifiers: List[Callable] = []

    def add_verifier(self, verifier: Callable) -> None:
        self.verifiers.append(verifier)

    def _verify_before_new_session(
        self, cookies: Optional[Dict] = None, headers: Optional[Dict] = None
    ) -> bool:
        for verifier in self.verifiers:
            args = inspect.getfullargspec(verifier).args
            arg_values = []
            for arg in args:
                if arg == "cookies":
                    arg_values.append(cookies)
                elif arg == "headers":
                    arg_values.append(headers)
            verifier_result = verifier(*arg_values)
            if verifier_result is False:
                return False
            elif verifier_result is True:
                pass
            else:
                raise ValueError("Invalid verifier return value. Must be True or False.")
        return True

    def _check_proposed_session_id(self, proposed_session_id: Optional[str]) -> bool:
        if proposed_session_id is None:
            return True
        if SessionManager.hex_pattern.match(proposed_session_id):
            return True
        return False

    def get_new_session(
        self,
        cookies: Optional[Dict] = None,
        headers: Optional[Dict] = None,
        proposed_session_id: Optional[str] = None,
    ) -> Optional[WriterSession]:
        if not self._check_proposed_session_id(proposed_session_id):
            return None
        if not self._verify_before_new_session(cookies, headers):
            return None
        new_id = None
        if proposed_session_id is None:
            new_id = self._generate_session_id()
        else:
            new_id = proposed_session_id
        new_session = WriterSession(new_id, cookies, headers)
        self.sessions[new_id] = new_session
        return new_session

    def get_session(
        self, session_id: Optional[str], restore_initial_mail: bool = False
    ) -> Optional[WriterSession]:
        if session_id is None:
            return None
        if session_id == "anonymous":
            return None

        session = self.sessions.get(session_id)
        if session is not None and restore_initial_mail is True:
            session.session_state.mail = copy.copy(initial_state.mail)

        return session

    def _generate_session_id(self) -> str:
        return secrets.token_hex(SessionManager.TOKEN_SIZE_BYTES)

    def clear_all(self) -> None:
        self.sessions = {}

    def close_session(self, session_id: str) -> None:
        if session_id not in self.sessions:
            return
        del self.sessions[session_id]

    def prune_sessions(self) -> None:
        cutoff_timestamp = int(time.time()) - SessionManager.IDLE_SESSION_MAX_SECONDS
        prune_sessions = []
        for session_id, session in self.sessions.items():
            if session.last_active_timestamp < cutoff_timestamp:
                prune_sessions.append(session_id)
        for session_id in prune_sessions:
            self.close_session(session_id)

    @staticmethod
    def generate_session_id() -> str:
        """
        Generates a random session identifier which can be used to propose a session number before starting
        the app process in the apiinit route.
        """
        return secrets.token_hex(SessionManager.TOKEN_SIZE_BYTES)


class EventHandler:
    """
    Handles events in the context of a Session.
    """

    def __init__(self, session: WriterSession) -> None:
        import writer.workflows

        self.session = session
        self.session_state = session.session_state
        self.session_component_tree = session.session_component_tree
        self.deser = EventDeserialiser(session)
        self.evaluator = writer.evaluator.Evaluator(
            session.session_state, session.session_component_tree
        )
        self.workflow_runner = writer.workflows.WorkflowRunner(session)

    def _handle_binding(self, event_type, target_component, instance_path, payload) -> None:
        if not target_component.binding:
            return
        binding = target_component.binding
        if binding["eventType"] != event_type:
            return
        self.evaluator.set_state(binding["stateRef"], instance_path, payload)

    def _get_workflow_callable(
        self, workflow_key: Optional[str] = None, workflow_id: Optional[str] = None
    ):
        def fn(payload, context, session):
            execution_environment = {"payload": payload, "context": context, "session": session}
            if workflow_key:
                return self.workflow_runner.run_workflow_by_key(workflow_key, execution_environment)
            elif workflow_id:
                return self.workflow_runner.run_workflow(
                    workflow_id, execution_environment, "Workflow execution triggered on demand"
                )

        return fn

    def _get_handler_callable(self, handler: str) -> Optional[Callable]:
        if handler.startswith("$runWorkflow_"):
            workflow_key = handler[13:]
            return self._get_workflow_callable(workflow_key=workflow_key)

        if handler.startswith("$runWorkflowById_"):
            workflow_id = handler[17:]
            return self._get_workflow_callable(workflow_id=workflow_id)

        current_app_process = get_app_process()
        handler_registry = current_app_process.handler_registry
        callable_handler = handler_registry.find_handler_callable(handler)
        return callable_handler

    def _get_calling_arguments(self, ev: WriterEvent, instance_path: Optional[InstancePath] = None):
        context_data = self.evaluator.get_context_data(instance_path) if instance_path else {}
        context_data["event"] = ev.type
        return {
            "state": self.session_state,
            "payload": ev.payload,
            "context": context_data,
            "session": _event_handler_session_info(),
            "ui": _event_handler_ui_manager(),
        }

    def _call_handler_callable(self, handler_callable: Callable, calling_arguments: Dict) -> Any:
        current_app_process = get_app_process()
        result = None
        captured_stdout = None
        with (
            core_ui.use_component_tree(self.session.session_component_tree),
            contextlib.redirect_stdout(io.StringIO()) as f,
        ):
            middlewares_executors = current_app_process.middleware_registry.executors()
            result = EventHandlerExecutor.invoke_with_middlewares(
                middlewares_executors, handler_callable, calling_arguments
            )
            captured_stdout = f.getvalue()

        if captured_stdout:
            self.session_state.add_log_entry("info", "Stdout message", captured_stdout)

        return result

    def _deserialize(self, ev: WriterEvent):
        try:
            self.deser.transform(ev)
        except BaseException as e:
            self.session_state.add_notification(
                "error",
                "Error",
                f"A deserialization error occurred when handling event '{ ev.type }'.",
            )
            self.session_state.add_log_entry(
                "error",
                "Deserialization Failed",
                f"The data sent might be corrupt. A runtime exception was raised when deserializing event '{ ev.type }'.",
                traceback.format_exc(),
            )
            raise e

    def _handle_global_event(self, ev: WriterEvent):
<<<<<<< HEAD
        if not ev.isSafe:
            error_message = "Attempted executing a global event in an unsafe context."
            self.session_state.add_log_entry(
                "error", "Forbidden operation", error_message, traceback.format_exc()
            )
            raise PermissionError(error_message)
        if not ev.handler:
            raise ValueError("Handler not specified when attempting to execute global event.")
        handler_callable = self._get_handler_callable(ev.handler)
        if not handler_callable:
            return
        calling_arguments = self._get_calling_arguments(ev, instance_path=None)
        return self._call_handler_callable(handler_callable, calling_arguments)
=======
        try:
            if not ev.isSafe:
                error_message = "Attempted executing a global event in an unsafe context."
                self.session_state.add_log_entry(
                    "error", "Forbidden operation", error_message, traceback.format_exc()
                )
                raise PermissionError(error_message)
            if not ev.handler:
                raise ValueError("Handler not specified when attempting to execute global event.")
            handler_callable = self._get_handler_callable(ev.handler)
            if not handler_callable:
                return
            calling_arguments = self._get_calling_arguments(ev, instance_path=None)
            return self._call_handler_callable(handler_callable, calling_arguments)
        except BaseException as e:
            self.session_state.add_notification(
                "error",
                "Runtime Error",
                f"An error occurred when processing event '{ ev.type }'.",
            )
            self.session_state.add_log_entry(
                "error",
                "Runtime Exception",
                f"A runtime exception was raised when processing event '{ ev.type }'.",
                traceback.format_exc(),
            )
            raise e
>>>>>>> 87eb430c

    def _handle_component_event(self, ev: WriterEvent):
        instance_path = ev.instancePath
        try:
            if not instance_path:
                raise ValueError("Component event must specify an instance path.")
            target_id = instance_path[-1]["componentId"]
            target_component = cast(Component, self.session_component_tree.get_component(target_id))
            self._handle_binding(ev.type, target_component, instance_path, ev.payload)
            calling_arguments = self._get_calling_arguments(ev, instance_path)
            self.workflow_runner.execute_ui_trigger(target_id, ev.type, calling_arguments)
            if not target_component.handlers:
                return None
            handler = target_component.handlers.get(ev.type)
            if not handler:
                return None
            handler_callable = self._get_handler_callable(handler)
            if not handler_callable:
                return
            return self._call_handler_callable(handler_callable, calling_arguments)
        except BaseException as e:
            self.session_state.add_notification(
                "error",
                "Runtime Error",
                f"An error occurred when processing event '{ ev.type }'.",
            )
            self.session_state.add_log_entry(
                "error",
                "Runtime Exception",
                f"A runtime exception was raised when processing event '{ ev.type }'.",
                traceback.format_exc(),
            )
            raise e

    def handle(self, ev: WriterEvent) -> WriterEventResult:
        try:
            if not ev.isSafe and ev.handler is not None:
                raise PermissionError("Unexpected handler set on event.")
            self._deserialize(ev)
            if not ev.instancePath:
                return {"ok": True, "result": self._handle_global_event(ev)}
            else:
                return {"ok": True, "result": self._handle_component_event(ev)}
        except BaseException as e:
            return {"ok": False, "result": str(e)}


class EventHandlerExecutor:
    @staticmethod
    def build_arguments(func: Callable, writer_args: dict) -> List[Any]:
        """
        Constructs the list of arguments based on the signature of the function
        which can be a handler or middleware.

        >>> def my_event_handler(state, context):
        >>>     yield

        >>> args = EventHandlerExecutor.build_arguments(my_event_handler, {'state': {}, 'payload': {}, 'context': {"target": '11'}, 'session': None, 'ui': None})
        >>> [{}, {"target": '11'}]

        :param func: the function that will be called
        :param writer_args: the possible arguments in writer (state, payload, ...)
        """
        handler_args = inspect.getfullargspec(func).args
        func_args = []
        for arg in handler_args:
            if arg in writer_args:
                func_args.append(writer_args[arg])

        return func_args

    @staticmethod
    def invoke(callable_handler: Callable, writer_args: dict) -> Any:
        """
        Runs a handler based on its signature.

        If the handler is asynchronous, it is executed asynchronously.
        If the handler only has certain parameters, only these are passed as arguments

        >>> def my_handler(state):
        >>>     state['a'] = 2
        >>>
        >>> EventHandlerExecutor.invoke(my_handler, {'state': {'a': 1}, 'payload': None, 'context': None, 'session': None, 'ui': None})
        """
        is_async_handler = inspect.iscoroutinefunction(callable_handler)
        if not callable(callable_handler) and not is_async_handler:
            raise ValueError("Invalid handler. The handler isn't a callable object.")

        handler_args = EventHandlerExecutor.build_arguments(callable_handler, writer_args)

        if is_async_handler:
            async_wrapper = _async_wrapper_internal(callable_handler, handler_args)
            result = asyncio.run(async_wrapper)
        else:
            result = callable_handler(*handler_args)

        return result

    @staticmethod
    def invoke_with_middlewares(
        middlewares_executors: List[MiddlewareExecutor],
        callable_handler: Callable,
        writer_args: dict,
    ) -> Any:
        """
        Runs the middlewares then the handler. This function allows you to manage exceptions that are triggered in middleware

        :param middlewares_executors: The list of middleware to run
        :param callable_handler: The target handler

        >>> @wf.middleware()
        >>> def my_middleware(state, payload, context, session, ui):
        >>>     yield

        >>> executor = MiddlewareExecutor(my_middleware, {'state': {}, 'payload': None, 'context': None, 'session': None, 'ui': None})
        >>> EventHandlerExecutor.invoke_with_middlewares([executor], my_handler, {'state': {}, 'payload': None, 'context': None, 'session': None, 'ui': None}
        """
        if len(middlewares_executors) == 0:
            return EventHandlerExecutor.invoke(callable_handler, writer_args)
        else:
            executor = middlewares_executors[0]
            with executor.execute(writer_args):
                return EventHandlerExecutor.invoke_with_middlewares(
                    middlewares_executors[1:], callable_handler, writer_args
                )


class DictPropertyProxy:
    """
    A descriptor based recipe that makes it possible to write shorthands
    that forward attribute access from one object onto another.

    >>> class A:
    >>>     foo: int = DictPropertyProxy("proxy_state", "prop1")
    >>>     bar: int = DictPropertyProxy("proxy_state", "prop2")
    >>>
    >>>     def __init__(self):
    >>>         self._state_proxy = StateProxy({"prop1": 1, "prop2": 2})
    >>>
    >>> a = A()
    >>> print(a.foo)

    This descriptor avoids writing the code below to establish a proxy
     with a child instance

    >>> class A:
    >>>
    >>>     def __init__(self):
    >>>         self._state_proxy = StateProxy({"prop1": 1, "prop2": 2})
    >>>
    >>>     @property
    >>>     def prop1(self):
    >>>         return self._state_proxy['prop1']
    >>>
    >>>     @foo.setter
    >>>     def prop1(self, value):
    >>>         self._state_proxy['prop1'] = value
    >>>
    """

    def __init__(self, objectName, key):
        self.objectName = objectName
        self.key = key

    def __get__(self, instance, owner=None):
        proxy = getattr(instance, self.objectName)
        return proxy[self.key]

    def __set__(self, instance, value):
        proxy = getattr(instance, self.objectName)
        proxy[self.key] = value


S = TypeVar("S", bound=WriterState)


def new_initial_state(klass: Type[S], raw_state: dict) -> S:
    """
    Initializes the initial state of the application and makes it globally accessible.

    The class used for the initial state must be a subclass of WriterState.

    >>> class MyState(WriterState):
    >>>     pass
    >>>
    >>> initial_state = new_initial_state(MyState, {})
    """
    global initial_state
    if raw_state is None:
        raw_state = {}

    initial_state = klass(raw_state)

    return initial_state


"""
This variable contains the list of properties calculated for each class 
that inherits from State.

This mechanic allows Writer Framework to subscribe to mutations that trigger 
these properties when loading an application.
"""
calculated_properties_per_state_type: Dict[Type[State], List[str]] = {}


def writerproperty(path: Union[str, List[str]]):
    """
    Mechanism for declaring a calculated property whenever an attribute changes
    in the state of the Writer Framework application.

    >>> class MyState(wf.WriterState):
    >>>     counter: int
    >>>
    >>>     @wf.property("counter")
    >>>     def double_counter(self):
    >>>         return self.counter * 2

    This mechanism also supports a calculated property that depends on several dependencies.

    >>> class MyState(wf.WriterState):
    >>>     counterA: int
    >>>     counterB: int
    >>>
    >>>     @wf.property(["counterA", "counterB"])
    >>>     def counter_sum(self):
    >>>         return self.counterA + self.counterB
    """

    class Property:
        def __init__(self, func):
            self.func = func
            self.initialized = False
            self.property_name = None

        def __call__(self, *args, **kwargs):
            return self.func(*args, **kwargs)

        def __set_name__(self, owner: Type[State], name: str):
            """
            Saves the calculated properties when loading a State class.
            """
            if owner not in calculated_properties_per_state_type:
                calculated_properties_per_state_type[owner] = []

            calculated_properties_per_state_type[owner].append(name)
            self.property_name = name

        def __get__(self, instance: State, cls):
            """
            This mechanism retrieves the property instance.
            """
            args = inspect.getfullargspec(self.func)
            if len(args.args) > 1:
                logging.warning(
                    f"Wrong signature for calculated property '{instance.__class__.__name__}:{self.property_name}'. It must declare only self argument."
                )
                return None

            if self.initialized is False:
                instance.calculated_property(
                    property_name=self.property_name, path=path, handler=self.func
                )
                self.initialized = True

            return self.func(instance)

    return Property


def session_verifier(func: Callable) -> Callable:
    """
    Decorator for marking session verifiers.
    """

    def wrapped(*args, **kwargs):
        pass

    session_manager.add_verifier(func)
    return wrapped


def get_session() -> Optional[WriterSession]:
    """
    Retrieves the current session.

    This function works exclusively in the context of a request.
    """
    req = _current_request.get()
    if req is None:
        return None

    session_id = req.session_id
    session = session_manager.get_session(session_id)
    if not session:
        return None

    return session


def reset_base_component_tree() -> None:
    """
    Reset the base component tree to zero

    (use mainly in tests)
    """
    global base_component_tree
    base_component_tree = core_ui.build_base_component_tree()


def _clone_mutation_subscriptions(
    session_state: State, app_state: State, root_state: Optional["State"] = None
) -> None:
    """
    clone subscriptions on mutations between the initial state of the application and the state created for the session

    >>> state = wf.init_state({"counter": 0})
    >>> state.subscribe_mutation("counter", lambda state: print(state["counter"]))

    >>> session_state = state.get_clone()

    :param session_state:
    :param app_state:
    :param root_state:
    """
    state_proxy_app = app_state._state_proxy
    state_proxy_session = session_state._state_proxy

    state_proxy_session.local_mutation_subscriptions = []

    _root_state = root_state if root_state is not None else session_state
    for mutation_subscription in state_proxy_app.local_mutation_subscriptions:
        new_mutation_subscription = copy.copy(mutation_subscription)
        new_mutation_subscription.state = (
            _root_state if new_mutation_subscription.type == "subscription" else session_state
        )
        session_state._state_proxy.local_mutation_subscriptions.append(new_mutation_subscription)


def parse_state_variable_expression(p: str):
    r"""
    Parses a state variable expression into a list of parts.

    >>> parse_state_variable_expression("a.b.c")
    >>> ["a", "b", "c"]

    >>> parse_state_variable_expression("a\.b.c")
    >>> ["a.b", "c"]
    """
    parts = []
    it = 0
    last_split = 0
    while it < len(p):
        if p[it] == "\\":
            it += 2
        elif p[it] == ".":
            new_part = p[last_split:it]
            parts.append(new_part.replace("\\.", "."))

            last_split = it + 1
            it += 1
        else:
            it += 1

    new_part = p[last_split : len(p)]
    parts.append(new_part.replace("\\.", "."))
    return parts


async def _async_wrapper_internal(callable_handler: Callable, arg_values: List[Any]) -> Any:
    result = await callable_handler(*arg_values)
    return result


def _event_handler_session_info() -> Dict[str, Any]:
    """
    Returns the session information for the current event handler.

    This information is exposed in the session parameter of a handler

    """
    current_session = get_session()
    session_info: Dict[str, Any] = {}
    if current_session is not None:
        session_info["id"] = current_session.session_id
        session_info["cookies"] = current_session.cookies
        session_info["headers"] = current_session.headers
        session_info["userinfo"] = current_session.userinfo or {}

    return session_info


def _event_handler_ui_manager():
    from writer import PROPER_UI_INIT, _get_ui_runtime_error_message

    if PROPER_UI_INIT:
        from writer.ui import WriterUIManager

        return WriterUIManager()
    else:
        raise RuntimeError(_get_ui_runtime_error_message())


def _deserialize_bigint_format(payload: Optional[Union[dict, list]]):
    """
    Decodes the payload of a big int serialization

    >>> _deserialize_bigint_format({"bigint": "12345678901234567890n"})
    >>> {"bigint" : 12345678901234567890}

    It support escape character on bigint matching format.

    >>> _deserialize_bigint_format({"bigint": '12345678901234567890\n'})
    >>> {"bigint" : "12345678901234567890n"}

    It support nested structure

    >>> _deserialize_bigint_format({
    >>>     "record": {
    >>>         "bigint": '12345678901234567890n'
    >>>     }
    >>> })
    >>> {
    >>>     "record": {
    >>>         "bigint": '12345678901234567890'
    >>>     }
    >>> }
    :param payload:
    :return:
    """
    if isinstance(payload, dict):
        for elt in payload.keys():
            if isinstance(payload[elt], str) and len(payload[elt]) > 0 and payload[elt][-1] == "n":
                if payload[elt][:-1].isdigit():
                    payload[elt] = int(payload[elt][:-1])
                else:
                    unescape_payload = unescape_bigint_matching_string(payload[elt])
                    payload[elt] = unescape_payload

            if isinstance(payload[elt], dict) or isinstance(payload[elt], list):
                _deserialize_bigint_format(payload[elt])
    elif isinstance(payload, list):
        for elt in range(len(payload)):
            if isinstance(payload[elt], str) and payload[elt][-1] == "n":
                if payload[elt][:-1].isdigit():
                    payload[elt] = int(payload[elt][:-1])
                else:
                    unescape_payload = unescape_bigint_matching_string(payload[elt])
                    payload[elt] = unescape_payload
            if isinstance(payload[elt], dict) or isinstance(payload[elt], list):
                _deserialize_bigint_format(payload[elt])

    return payload


def _type_match_dict(expected_type: Type):
    """
    Checks if the expected type expect a dictionary type

    >>> _type_match_dict(dict) # True
    >>> _type_match_dict(int) # False
    >>> _type_match_dict(Dict[str, Any]) # True

    >>> class SpecifcDict(TypedDict):
    >>>     a: str
    >>>     b: str
    >>>
    >>> _type_match_dict(SpecifcDict) # True
    """
    if (
        expected_type is not None
        and inspect.isclass(expected_type)
        and issubclass(expected_type, dict)
    ):
        return True

    if typing.get_origin(expected_type) == dict:
        return True

    return False


def unescape_bigint_matching_string(string: str) -> str:
    """
    Unescapes a string

    >>> unescape_bigint_matching_string(r"13456\n")
    >>> r"13456n"
    """
    if len(string) == 0:
        return string

    if re.match(r"^\d+\\*n$", string) is None:
        return string

    result = ""
    for i in range(len(string)):
        c = string[-i]
        if c == "\\":
            i += 1
            continue
        result += c

    return result


state_serialiser = StateSerialiser()
initial_state = WriterState()
base_component_tree = core_ui.build_base_component_tree()
session_manager: SessionManager = SessionManager()<|MERGE_RESOLUTION|>--- conflicted
+++ resolved
@@ -1702,21 +1702,6 @@
             raise e
 
     def _handle_global_event(self, ev: WriterEvent):
-<<<<<<< HEAD
-        if not ev.isSafe:
-            error_message = "Attempted executing a global event in an unsafe context."
-            self.session_state.add_log_entry(
-                "error", "Forbidden operation", error_message, traceback.format_exc()
-            )
-            raise PermissionError(error_message)
-        if not ev.handler:
-            raise ValueError("Handler not specified when attempting to execute global event.")
-        handler_callable = self._get_handler_callable(ev.handler)
-        if not handler_callable:
-            return
-        calling_arguments = self._get_calling_arguments(ev, instance_path=None)
-        return self._call_handler_callable(handler_callable, calling_arguments)
-=======
         try:
             if not ev.isSafe:
                 error_message = "Attempted executing a global event in an unsafe context."
@@ -1744,7 +1729,6 @@
                 traceback.format_exc(),
             )
             raise e
->>>>>>> 87eb430c
 
     def _handle_component_event(self, ev: WriterEvent):
         instance_path = ev.instancePath
