--- conflicted
+++ resolved
@@ -19,11 +19,7 @@
                 baseType="workflows_node",
                 writer={
                     "name": "HTTP Request",
-<<<<<<< HEAD
                     "description": "Executes an HTTP request. If the response is JSON, it's automatically parsed.",
-=======
-                    "description": "Executes an HTTP request.",
->>>>>>> a75262ca
                     "category": "Other",
                     "fields": {
                         "method": {
@@ -45,10 +41,7 @@
                         "url": {
                             "name": "URL",
                             "type": "Text",
-<<<<<<< HEAD
                             "control": "Textarea",
-=======
->>>>>>> a75262ca
                             "validator": {
                                 "type": "string",
                                 "format": "uri",
