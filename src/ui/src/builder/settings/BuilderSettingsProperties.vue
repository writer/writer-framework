--- conflicted
+++ resolved
@@ -136,7 +136,6 @@
 					>
 					</BuilderFieldsTools>
 
-<<<<<<< HEAD
 					<BuilderFieldsCode
 						v-if="fieldValue.type == FieldType.Code"
 						:field-key="fieldKey"
@@ -144,14 +143,12 @@
 						:is-expanded="expandedFields.has(fieldKey)"
 					>
 					</BuilderFieldsCode>
-=======
 					<BuilderFieldsWriterGraphId
 						v-if="fieldValue.type == FieldType.WriterGraphId"
 						:field-key="fieldKey"
 						:component-id="selectedComponent.id"
 						:error="errorsByFields[fieldKey]"
 					/>
->>>>>>> 041c9295
 				</WdsFieldWrapper>
 			</div>
 		</div>
