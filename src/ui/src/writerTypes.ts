import type { Component as VueComponent } from "vue";
import { generateCore } from "./core";
import { generateBuilderManager } from "./builder/builderManager";
import type { SchemaObject } from "ajv";

export type Core = ReturnType<typeof generateCore>;

type ComponentId = string;

/**
 * Basic building block of applications.
 * Multiple instances of a single component can exists. For example, via Repeater.
 */

type VisibleField = {
	expression: boolean | string; // True | False | 'custom'
	binding: string; // variable binding when expression is custom
	reversed: boolean;
};

export type Component = {
	id: ComponentId;
	parentId: string;
	type: string;
	position: number;
	content: Record<string, string>;
	isCodeManaged?: boolean;
	handlers?: Record<string, string>;
	visible?: VisibleField;
	binding?: {
		eventType: string;
		stateRef: string;
	};
	x?: number;
	y?: number;
	outs?: {
		outId: string;
		toNodeId: string;
	}[];
};

/**
 * Identifies a unique instance of a Component.
 */

export type InstancePathItem = {
	componentId: Component["id"];
	instanceNumber: number;
};

/**
 * Details the full path, including all ancestors, of a unique instance of a Component.
 */
export type InstancePath = InstancePathItem[];

/**
 * Defines component structure and behaviour. Included in Component templates.
 */
export type WriterComponentDefinitionField = {
	/** Display name */
	name: string;
	/** Initial value */
	init?: string;
	/** Description */
	desc?: string;
	/** Value used if the field is empty, e.g. "(No text)" */
	default?: string;
	/** Which control (text, textarea, etc) to use if not the default for the type */
	control?: FieldControl;
	options?:
	| Record<string, string>
	| string // For predefined functions
	| ((wf?: Core, componentId?: ComponentId) => Record<string, string>); // List of values to be provided as autocomplete options
	/** Data type for the field */
	type: FieldType;
	/** Category (Layout, Content, etc) */
	category?: FieldCategory;
	/** Use the value of this field as a CSS variable */
	applyStyleVariable?: boolean;
	validator?: SchemaObject;
};

export type WriterComponentDefinitionEvent = {
	/** Description */
	desc?: string;
	/** Stub method for the event */
	stub?: string;
	/** Whether this event is used for value binding */
	bindable?: boolean;
	/** The payload that will be given  */
	eventPayloadExample?: string | boolean | object;
};

export type WriterComponentDefinition = {
	name: string; // Display name for the component
	description: string; // Short description
	docs?: string; // Collapsible mini-docs
	toolkit?: "core" | "blueprints";
	deprecated?: boolean;
	category?: string; // Category (Layout, Content, etc)
	allowedChildrenTypes?: (string | "*" | "inherit")[]; // Which component types are allowed inside (if any)
	allowedParentTypes?: string[]; // Which component types can contain this type of component
	slot?: string; // In which slot component should render when "*" is used it will render in all slots
	fields?: Record<
		string, // Id for the field
		WriterComponentDefinitionField
	>;
	events?: Record<
		string, // Event type
		WriterComponentDefinitionEvent
	>;
	previewField?: string; // Which field to use for previewing in the Component Tree
	positionless?: boolean; // Whether this type of component is positionless (like Sidebar)
	outs?: Record<
		string,
		{
			name: string;
			description: string;
			style: string;
			field?: keyof WriterComponentDefinition["fields"];
		}
	>;
};

export type BuilderManager = ReturnType<typeof generateBuilderManager>;

export const enum FieldType {
	Text = "Text",
	Boolean = "Boolean",
	KeyValue = "Key-Value",
	Color = "Color",
	Shadow = "Shadow",
	Number = "Number",
	Object = "Object",
	IdKey = "Identifying Key",
	Width = "Width",
	HAlign = "Align (H)",
	VAlign = "Align (V)",
	Padding = "Padding",
	Tools = "Tools",
	ComponentPicker = "Component",
	Code = "Code",
	BlueprintKey = "Blueprint Key",
	Handler = "Handler",
	WriterGraphId = "Graph Id",
	WriterAppId = "App Id",
	WriterModelId = "Model Id",
	ComponentId = "Component Id",
	ComponentEventType = "Component Event Type",
}

export const enum FieldCategory {
	General = "General",
	Style = "Style",
	Tools = "Tools",
}

/**
 * Used to specify the field control if it's different from the default for the FieldType.
 */
export const enum FieldControl {
	Text = "Text",
	Textarea = "Textarea",
}

export type ComponentMap = Record<Component["id"], Component>;

/**
 * Unit of data for non-state-mutation communications between frontend and backend.
 */
export type MailItem = { type: string; payload: Record<string, string> };

export type UserFunction = { name: string; args: string[] };

export type AbstractTemplate = {
	baseType: string;
	writer: WriterComponentDefinition;
};

export type TemplateMap = Record<string, VueComponent>;

export type SourceFilesFile = {
	type: "file";
	complete?: boolean;
	content: string;
};
export type SourceFilesBinary = {
	type: "binary";
	uploading?: boolean;
};

export type SourceFilesDirectory = {
	type: "directory";
	children: Record<string, SourceFiles>;
};

/**
 * Represent a file tree as an object with:
 *
 * - the key representing the filename
 * - the content as a string for a readable text file, or as a recursive `SourceFiles` if it's a directory
 *
 * @example
 * ```json
 * { "type": "directory", "children": { "main.py": { "type": "file", "content": "print('hello')", "complete": true } } }
 * ```
 */
export type SourceFiles =
	| SourceFilesDirectory
	| SourceFilesFile
	| SourceFilesBinary;

export type WriterGraph = {
	id: string;
	name: string;
	description: string;
	file_status: {
		in_progress: number;
		completed: number;
		failed: number;
		total: number;
	};
	type: "connector" | "manual";
	organization_id?: string;
};

export type WriterApplication = {
	id: string;
	name: string;
	type: string;
	status: string;
	organization_id?: string;
};

<<<<<<< HEAD
export type UserCollaborationPing = {
	action: "join" | "select" | "leave" | "auto";
	userId: number;
	time: Date;
	componentIds?: Component["id"][];
	x?: number;
	y?: number;
=======
export type WriterModel = {
	id: string;
	name: string;
>>>>>>> 12349c80
};<|MERGE_RESOLUTION|>--- conflicted
+++ resolved
@@ -232,7 +232,6 @@
 	organization_id?: string;
 };
 
-<<<<<<< HEAD
 export type UserCollaborationPing = {
 	action: "join" | "select" | "leave" | "auto";
 	userId: number;
@@ -240,9 +239,8 @@
 	componentIds?: Component["id"][];
 	x?: number;
 	y?: number;
-=======
+};
 export type WriterModel = {
 	id: string;
 	name: string;
->>>>>>> 12349c80
 };