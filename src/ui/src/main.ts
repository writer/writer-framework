--- conflicted
+++ resolved
@@ -7,13 +7,10 @@
 import injectionKeys from "./injectionKeys";
 import { setCaptureTabsDirective } from "./directives.js";
 import { useLogger } from "./composables/useLogger.js";
-<<<<<<< HEAD
 import { useApplicationCloud } from "@/composables/useApplicationCloud";
 import { useWriterApi } from "@/composables/useWriterApi.js";
 import { useCollaboration } from "@/composables/useCollaboration.js";
-=======
 import { useNotesManager } from "./core/useNotesManager.js";
->>>>>>> 367389f0
 
 const wf = generateCore();
 
