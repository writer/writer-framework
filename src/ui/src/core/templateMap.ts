--- conflicted
+++ resolved
@@ -127,7 +127,6 @@
 	switchinput: CoreSwitchInput,
 	reuse: CoreReuse,
 	avatar: CoreAvatar,
-<<<<<<< HEAD
 	pythonfunc: CorePythonFunction,
 	workflow: CoreWorkflow,
 	httpcall: CoreHTTPCall,
@@ -136,9 +135,7 @@
 	twitterpost: CoreTwitterPost,
 	createfile: CoreCreateFile,
 	writerkgadd: CoreWriterKGAdd,
-=======
 	jsonviewer: CoreJsonViewer,
->>>>>>> bd6f95d7
 };
 
 if (WRITER_LIVE_CCT === "yes") {
