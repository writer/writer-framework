--- conflicted
+++ resolved
@@ -155,14 +155,6 @@
 
 function refreshArrows() {
 	const a = [];
-<<<<<<< HEAD
-=======
-	const canvasCBR = rootEl.value?.getBoundingClientRect();
-	if (!canvasCBR) {
-		return;
-	}
->>>>>>> 330f3176
-
 	nodes.value
 		.filter((node) => node.outs?.length > 0)
 		.forEach((node) => {
