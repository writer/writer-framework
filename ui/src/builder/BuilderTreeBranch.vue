--- conflicted
+++ resolved
@@ -40,13 +40,8 @@
 			<template v-if="!isComponentVisible(component.id)">
 				&nbsp;&middot;&nbsp;<i class="ri-eye-off-line ri-lg"></i>
 			</template>
-<<<<<<< HEAD
-			<template v-if="cmc">
+			<template v-if="component.isCodeManaged">
 				&nbsp;&middot;&nbsp;<i class="ri-terminal-box-line ri-lg"></i>
-=======
-			<template v-if="component.isCodeManaged">
-				&nbsp;&middot;&nbsp;<i class="ri-file-code-line ri-lg"></i>
->>>>>>> cf03fc57
 			</template>
 
 			<span v-if="previewText" class="preview">
