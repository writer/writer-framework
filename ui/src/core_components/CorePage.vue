<template>
	<div class="CorePage" ref="rootEl">
		<div class="sidebarContainer">
			<slot
				:component-filter="(c: Component) => c.type == 'sidebar'"
				:positionless-slot="true"
			></slot>
		</div>
		<div
			class="main"
			:class="{
				compact: fields.pageMode.value == 'compact',
				wide: fields.pageMode.value == 'wide',
			}"
			data-streamsync-container
		>
			<slot
				:component-filter="(c: Component) => c.type != 'sidebar'"
			></slot>
		</div>
	</div>
</template>

<script lang="ts">
import { Component, FieldCategory, FieldType } from "../streamsyncTypes";
import {
	accentColor,
	buttonColor,
	buttonShadow,
	buttonTextColor,
	containerBackgroundColor,
	containerShadow,
	cssClasses,
	emptinessColor,
	primaryTextColor,
	secondaryTextColor,
	selectedColor,
	separatorColor,
} from "../renderer/sharedStyleFields";
import { onMounted } from "vue";
import { onUnmounted } from "vue";
import { getKeydown } from "../renderer/syntheticEvents";

const ssKeydownStub = `
def handle_keydown(state, payload):
	# The payload is a dictionary containing the key code and modifier keys.
	# For example,
	# {
	#	"key": "ArrowDown",
	#	"ctrl_key": False,
	#	"shift_key": False,
	#	"meta_key": False
	# }

	key_activated = payload.get("key")
	delta = 0
	if key_activated == "ArrowLeft":
		delta += -10
	elif key_activated == "ArrowRight":
		delta += 10

	shift_key = payload.get("shift_key")
	if shift_key:
		delta *= 2 # Shift makes it go faster

	state["position"] += delta
`;

const ssPageOpenStub = `
def handle_page_open(state, payload):
	page_key = payload
	state["message"] = f"The page {page_key} has been opened."
`;

const description =
	"A container component representing a single page within the application.";

export default {
	streamsync: {
		name: "Page",
		category: "Root",
		events: {
			"ss-keydown": {
				desc: "Captures all key activity while this page is open.",
				stub: ssKeydownStub,
			},
			"ss-page-open": {
				desc: "Emitted when the page is opened.",
				stub: ssPageOpenStub,
			},
		},
		description,
		allowedChildrenTypes: ["*"],
		allowedParentTypes: ["root"],
		fields: {
			key: {
				name: "Page key",
				desc: "Unique identifier. It's needed to enable navigation to this Page.",
				type: FieldType.IdKey,
			},
			pageMode: {
				name: "Page mode",
				default: "compact",
				type: FieldType.Text,
				options: {
					compact: "Compact",
					wide: "Wide",
				},
				category: FieldCategory.Style,
			},
<<<<<<< HEAD
			...sharedStyleFields,
=======
			accentColor,
			primaryTextColor,
			secondaryTextColor,
			emptinessColor,
			containerBackgroundColor,
			containerShadow,
			separatorColor,
			buttonColor,
			buttonTextColor,
			buttonShadow,
			selectedColor,
			cssClasses,
>>>>>>> 52abe0d5
		},
		previewField: "key",
	},
};
</script>
<script setup lang="ts">
import { Ref, inject, ref } from "vue";
import injectionKeys from "../injectionKeys";

const rootEl: Ref<HTMLElement> = ref(null);
const fields = inject(injectionKeys.evaluatedFields);

function handleKeydown(ev: KeyboardEvent) {
	const ssEv = getKeydown(ev);
	rootEl.value.dispatchEvent(ssEv);
}

function emitPageOpenEvent() {
	const payload = fields.key.value;
	const event = new CustomEvent("ss-page-open", {
		detail: {
			payload,
		},
	});
	rootEl.value.dispatchEvent(event);
}

onMounted(async () => {
	document.addEventListener("keydown", handleKeydown);
	emitPageOpenEvent();
});

onUnmounted(() => {
	document.removeEventListener("keydown", handleKeydown);
});
</script>

<style scoped>
@import "../renderer/sharedStyles.css";

.CorePage {
	display: flex;
	width: 100%;
	min-height: 100%;
	background: var(--emptinessColor);
	flex: 1 0 auto;
	flex-direction: row;
	align-items: stretch;
}

.sidebarContainer {
	display: flex;
	flex: 0 1 0;
	align-self: stretch;
}

.main {
	flex: 1 0 0;
	padding: 16px;
	min-width: 0;
}

.childless .main {
	background: var(--emptinessColor) !important;
}
.childless .main::after {
	content: "Empty Page. Drag and drop components from the Toolkit to get started." !important;
}
.main.compact {
	width: 100%;
	max-width: 1200px;
	margin-left: auto;
	margin-right: auto;
}
.main.wide {
	width: 100%;
}

@media only screen and (max-width: 768px) {
	.CorePage {
		flex-direction: column;
	}
}
</style><|MERGE_RESOLUTION|>--- conflicted
+++ resolved
@@ -108,9 +108,6 @@
 				},
 				category: FieldCategory.Style,
 			},
-<<<<<<< HEAD
-			...sharedStyleFields,
-=======
 			accentColor,
 			primaryTextColor,
 			secondaryTextColor,
@@ -123,7 +120,6 @@
 			buttonShadow,
 			selectedColor,
 			cssClasses,
->>>>>>> 52abe0d5
 		},
 		previewField: "key",
 	},
